//! Utilities for handling activation requests with the `xdg_activation` protocol
//!
//! ### Example
//!
//! ```no_run
//! # extern crate wayland_server;
//! #
//! use wayland_server::protocol::wl_surface::WlSurface;
//! use smithay::{
//!     delegate_xdg_activation,
//!     wayland::xdg_activation::{XdgActivationHandler, XdgActivationState, XdgActivationToken, XdgActivationTokenData}
//! };
//!
//! pub struct State {
//!     activation_state: XdgActivationState,
//! }
//!
//! impl XdgActivationHandler for State {
//!     fn activation_state(&mut self) -> &mut XdgActivationState {
//!         &mut self.activation_state
//!     }
//!
//!     fn request_activation(
//!         &mut self,
//!         token: XdgActivationToken,
//!         token_data: XdgActivationTokenData,
//!         surface: WlSurface
//!     ) {
//!         if token_data.timestamp.elapsed().as_secs() < 10 {
//!             // Request surface activation
//!         } else{
//!             // Discard the request
//!             self.activation_state.remove_request(&token);
//!         }
//!     }
//!
//!     fn destroy_activation(
//!         &mut self,
//!         token: XdgActivationToken,
//!         token_data: XdgActivationTokenData,
//!         surface: WlSurface
//!     ) {
//!         // The request is cancelled
//!     }
//! }
//!
//! // Delegate xdg activation handling for State to XdgActivationState.
//! delegate_xdg_activation!(State);
//!
//! # let mut display = wayland_server::Display::<State>::new().unwrap();
//! # let display_handle = display.handle();
//! let state = State {
//!     activation_state: XdgActivationState::new::<State, _>(&display_handle, None),
//! };
//!
//! // Rest of the compositor goes here...
//! ```

use std::{
    collections::HashMap,
    ops,
    sync::{atomic::AtomicBool, Mutex},
    time::Instant,
};

use wayland_protocols::xdg::activation::v1::server::xdg_activation_v1;
use wayland_server::{
    backend::GlobalId,
    protocol::{wl_seat::WlSeat, wl_surface::WlSurface},
<<<<<<< HEAD
    Dispatch, DisplayHandle, GlobalDispatch,
=======
    Dispatch, Display, DisplayHandle, GlobalDispatch,
>>>>>>> a0769d3a
};

use rand::distributions::{Alphanumeric, DistString};

use crate::wayland::Serial;

mod dispatch;

/// Contains the unique string token of activation request
#[derive(Debug, Clone, Hash, PartialEq, Eq)]
pub struct XdgActivationToken(String);

impl XdgActivationToken {
    fn new() -> Self {
        Self(Alphanumeric.sample_string(&mut rand::thread_rng(), 32))
    }

    /// Extracts a string slice containing the entire token.
    pub fn as_str(&self) -> &str {
        &self.0
    }
}

impl ops::Deref for XdgActivationToken {
    type Target = str;
    #[inline]
    fn deref(&self) -> &str {
        &self.0
    }
}

impl From<String> for XdgActivationToken {
    fn from(s: String) -> Self {
        Self(s)
    }
}

impl From<XdgActivationToken> for String {
    fn from(s: XdgActivationToken) -> Self {
        s.0
    }
}

/// Activation data asosiated with the [`XdgActivationToken`]

#[derive(Debug, Clone)]
pub struct XdgActivationTokenData {
    /// Provides information about the seat and serial event that requested the token.
    ///
    /// The serial can come from an input or focus event.
    /// For instance, if a click triggers the launch of a third-party client,
    /// this field should contain serial and seat from the wl_pointer.button event.
    ///
    /// Some compositors might refuse to activate toplevels
    /// when the token doesn't have a valid and recent enough event serial.
    pub serial: Option<(Serial, WlSeat)>,
    /// The requesting client can specify an app_id to associate the token being created with it.
    pub app_id: Option<String>,
    /// The surface requesting the activation.
    ///
    /// Note, this is different from the surface that will be activated.
    pub surface: Option<WlSurface>,
    /// Timestamp of the token
    ///
    /// You can use this do ignore tokens based on time.
    /// For example you coould ignore all tokens older that 5s.
    pub timestamp: Instant,
}

impl XdgActivationTokenData {
    fn new(
        serial: Option<(Serial, WlSeat)>,
        app_id: Option<String>,
        surface: Option<WlSurface>,
    ) -> (XdgActivationToken, XdgActivationTokenData) {
        (
            XdgActivationToken::new(),
            XdgActivationTokenData {
                serial,
                app_id,
                surface,
                timestamp: Instant::now(),
            },
        )
    }
}

/// Tracks the list of pending and current activation requests
#[derive(Debug)]
pub struct XdgActivationState {
    _logger: ::slog::Logger,
    _global: GlobalId,
    pending_tokens: HashMap<XdgActivationToken, XdgActivationTokenData>,
    activation_requests: HashMap<XdgActivationToken, (XdgActivationTokenData, WlSurface)>,
}

impl XdgActivationState {
    /// Creates a new xdg activation global.
    ///
    /// In order to use this abstraction, your `D` type needs to implement [`XdgActivationHandler`].
    pub fn new<D, L>(display: &DisplayHandle, logger: L) -> XdgActivationState
    where
        D: GlobalDispatch<xdg_activation_v1::XdgActivationV1, ()>
            + Dispatch<xdg_activation_v1::XdgActivationV1, ()>
            + XdgActivationHandler
            + 'static,
        L: Into<Option<::slog::Logger>>,
    {
        let logger = crate::slog_or_fallback(logger);
        let global = display.create_global::<D, xdg_activation_v1::XdgActivationV1, _>(1, ());

        XdgActivationState {
            _logger: logger.new(slog::o!("smithay_module" => "xdg_activation_handler")),
            _global: global,
            pending_tokens: HashMap::new(),
            activation_requests: HashMap::new(),
        }
    }

    /// Get current activation requests
    ///
    /// HashMap contains token data and target surface.
    pub fn requests(&self) -> &HashMap<XdgActivationToken, (XdgActivationTokenData, WlSurface)> {
        &self.activation_requests
    }

    /// Remove and return the activation request
    ///
    /// If you consider a request to be unwanted you can use this method to
    /// discard it and don't track it any futher.
    pub fn remove_request(
        &mut self,
        token: &XdgActivationToken,
    ) -> Option<(XdgActivationTokenData, WlSurface)> {
        self.activation_requests.remove(token)
    }

    /// Retain activation requests
    pub fn retain_requests<F>(&mut self, mut f: F)
    where
        F: FnMut(&XdgActivationToken, &(XdgActivationTokenData, WlSurface)) -> bool,
    {
        self.activation_requests.retain(|k, v| f(k, v))
    }

    /// Retain pending tokens
    ///
    /// You may want to remove super old tokens
    /// that were never turned into activation request for some reason
    pub fn retain_pending_tokens<F>(&mut self, mut f: F)
    where
        F: FnMut(&XdgActivationToken, &XdgActivationTokenData) -> bool,
    {
        self.pending_tokens.retain(|k, v| f(k, v))
    }
}

/// A trait implemented to be notified of activation requests using the xdg activation protocol.
pub trait XdgActivationHandler {
    /// Returns the activation state.
    fn activation_state(&mut self) -> &mut XdgActivationState;

    /// A client has requested surface activation.
    ///
    /// The compositor may know which client requested this by checking the token data and may decide whether
    /// or not to follow through with the activation if it's considered unwanted.
    ///
    /// If a request is unwanted, you can discard the request using [`XdgActivationState::remove_request`] to
    /// ignore any future requests.
    fn request_activation(
        &mut self,
        dh: &DisplayHandle,
        token: XdgActivationToken,
        token_data: XdgActivationTokenData,
        surface: WlSurface,
    );

    /// The activation token was destroyed.
    ///
    /// The compositor may cancel any activation requests coming from the token.
    ///
    /// For example if your compositor blinks or highlights a window when it requests activation then the
    /// animation should stop when this function is called.
    fn destroy_activation(
        &mut self,
        token: XdgActivationToken,
        token_data: XdgActivationTokenData,
        surface: WlSurface,
    );
}

/// Data assoicated with an activation token protocol object.
#[derive(Debug)]
pub struct ActivationTokenData {
    constructed: AtomicBool,
    build: Mutex<TokenBuilder>,
    token: Mutex<Option<XdgActivationToken>>,
}

/// Macro to delegate implementation of the xdg activation to [`XdgActivationState`].
///
/// You must also implement [`XdgActivationHandler`] to use this.
#[macro_export]
macro_rules! delegate_xdg_activation {
    ($(@<$( $lt:tt $( : $clt:tt $(+ $dlt:tt )* )? ),+>)? $ty: ty) => {
        type __XdgActivationV1 =
            $crate::reexports::wayland_protocols::xdg::activation::v1::server::xdg_activation_v1::XdgActivationV1;
        type __XdgActivationTokenV1 =
            $crate::reexports::wayland_protocols::xdg::activation::v1::server::xdg_activation_token_v1::XdgActivationTokenV1;

        $crate::reexports::wayland_server::delegate_dispatch!($(@< $( $lt $( : $clt $(+ $dlt )* )? ),+ >)? $ty: [
            __XdgActivationV1: ()
        ] => $crate::wayland::xdg_activation::XdgActivationState);
        $crate::reexports::wayland_server::delegate_dispatch!($(@< $( $lt $( : $clt $(+ $dlt )* )? ),+ >)? $ty: [
            __XdgActivationTokenV1: $crate::wayland::xdg_activation::ActivationTokenData
        ] => $crate::wayland::xdg_activation::XdgActivationState);

        $crate::reexports::wayland_server::delegate_global_dispatch!($(@< $( $lt $( : $clt $(+ $dlt )* )? ),+ >)? $ty:
            [
                __XdgActivationV1: ()
            ] => $crate::wayland::xdg_activation::XdgActivationState
        );
    };
}

#[derive(Debug)]
struct TokenBuilder {
    serial: Option<(Serial, WlSeat)>,
    app_id: Option<String>,
    surface: Option<WlSurface>,
}<|MERGE_RESOLUTION|>--- conflicted
+++ resolved
@@ -67,11 +67,7 @@
 use wayland_server::{
     backend::GlobalId,
     protocol::{wl_seat::WlSeat, wl_surface::WlSurface},
-<<<<<<< HEAD
     Dispatch, DisplayHandle, GlobalDispatch,
-=======
-    Dispatch, Display, DisplayHandle, GlobalDispatch,
->>>>>>> a0769d3a
 };
 
 use rand::distributions::{Alphanumeric, DistString};
